// Libraries
import React, {PureComponent} from 'react'
import {connect} from 'react-redux'
import {get} from 'lodash'
import {withRouter, WithRouterProps} from 'react-router'

// Components
import {ErrorHandling} from 'src/shared/decorators/errors'
import {Overlay} from '@influxdata/clockface'
import TelegrafInstructions from 'src/dataLoaders/components/verifyStep/TelegrafInstructions'
import GetResources from 'src/resources/components/GetResources'

// Types
import {Telegraf, AppState, ResourceType} from 'src/types'

// Selectors
import {getAll, getToken} from 'src/resources/selectors'
import {clearDataLoaders} from 'src/dataLoaders/actions/dataLoaders'

interface StateProps {
  username: string
  token: string
  collectors: Telegraf[]
}

interface DispatchProps {
  onClearDataLoaders: typeof clearDataLoaders
}

type Props = StateProps & DispatchProps & WithRouterProps

@ErrorHandling
export class TelegrafInstructionsOverlay extends PureComponent<Props> {
  public render() {
    const {token} = this.props
    return (
      <Overlay visible={true}>
        <Overlay.Container maxWidth={700}>
          <Overlay.Header
            title="Telegraf Setup Instructions"
            onDismiss={this.handleDismiss}
          />
          <Overlay.Body>
            <GetResources resources={[ResourceType.Authorizations]}>
              <TelegrafInstructions
                token={token}
                configID={get(this.collector, 'id', '')}
              />
            </GetResources>
          </Overlay.Body>
        </Overlay.Container>
      </Overlay>
    )
  }

<<<<<<< HEAD
  private get token(): string {
    const {telegrafs, tokens} = this.props
    const config =
      telegrafs.find(t => get(this.collector, 'id', '') === t.id) ||
      this.collector

    if (!config) {
      return 'no config found'
    }

    const labels = get(config, 'labels', [])

    const label = labels.find(l => l === TOKEN_LABEL)
    const auth = tokens.find(t => t.id === get(label, 'properties.tokenID'))

    if (!label || !auth) {
      return 'unknown token'
    }

    return auth.token
  }

=======
>>>>>>> 36d99bfb
  private get collector() {
    const {
      params: {id},
      collectors,
    } = this.props
    return collectors.find(c => c.id === id)
  }

  private handleDismiss = (): void => {
    const {
      router,
      params: {orgID},
      onClearDataLoaders,
    } = this.props
    this.setState({
      collectorID: null,
    })
    onClearDataLoaders()
    router.push(`/orgs/${orgID}/load-data/telegrafs/`)
  }
}

const mstp = (state: AppState): StateProps => {
  const {
    me: {name},
  } = state

  const token = getToken(state)
  const telegrafs = getAll<Telegraf>(state, ResourceType.Telegrafs)

  return {
    username: name,
    token,
    collectors: telegrafs,
  }
}

const mdtp: DispatchProps = {
  onClearDataLoaders: clearDataLoaders,
}

export default connect<StateProps, DispatchProps>(
  mstp,
  mdtp
)(withRouter<StateProps>(TelegrafInstructionsOverlay))<|MERGE_RESOLUTION|>--- conflicted
+++ resolved
@@ -53,31 +53,6 @@
     )
   }
 
-<<<<<<< HEAD
-  private get token(): string {
-    const {telegrafs, tokens} = this.props
-    const config =
-      telegrafs.find(t => get(this.collector, 'id', '') === t.id) ||
-      this.collector
-
-    if (!config) {
-      return 'no config found'
-    }
-
-    const labels = get(config, 'labels', [])
-
-    const label = labels.find(l => l === TOKEN_LABEL)
-    const auth = tokens.find(t => t.id === get(label, 'properties.tokenID'))
-
-    if (!label || !auth) {
-      return 'unknown token'
-    }
-
-    return auth.token
-  }
-
-=======
->>>>>>> 36d99bfb
   private get collector() {
     const {
       params: {id},
