import React from 'react'
import PropTypes from 'prop-types'
import {Link} from 'react-router'

import NoKapacitorError from 'shared/components/NoKapacitorError'
import KapacitorRulesTable from 'src/kapacitor/components/KapacitorRulesTable'
import TasksTable from 'src/kapacitor/components/TasksTable'

const KapacitorRules = ({
  source,
  rules,
  hasKapacitor,
  loading,
  onDelete,
  onChangeRuleStatus,
}) => {
  if (loading) {
    return (
      <div>
        <div className="panel-heading">
          <h2 className="panel-title">Alert Rules</h2>
          <button className="btn btn-primary btn-sm disabled" disabled={true}>
            Create Rule
          </button>
        </div>
        <div className="panel-body">
          <div className="generic-empty-state">
            <p>Loading Rules...</p>
          </div>
        </div>
      </div>
    )
  }

  if (!hasKapacitor) {
    return <NoKapacitorError source={source} />
  }

  const builderRules = rules.filter(r => r.query)

  const builderHeader = `${builderRules.length} Alert Rule${
    builderRules.length === 1 ? '' : 's'
  }`
  const scriptsHeader = `${rules.length} TICKscript${
    rules.length === 1 ? '' : 's'
  }`

  return (
    <div>
      <div className="panel">
        <div className="panel-heading">
          <h2 className="panel-title">{builderHeader}</h2>
          <Link
            to={`/sources/${source.id}/alert-rules/new`}
            className="btn btn-sm btn-primary"
            style={{marginRight: '4px'}}
          >
            <span className="icon plus" /> Build Alert Rule
          </Link>
        </div>
        <div className="panel-body">
          <KapacitorRulesTable
            source={source}
            rules={builderRules}
            onDelete={onDelete}
            onChangeRuleStatus={onChangeRuleStatus}
          />
        </div>
      </div>
      <div className="panel">
        <div className="panel-heading">
          <h2 className="panel-title">{scriptsHeader}</h2>
          <Link
            to={`/sources/${source.id}/tickscript/new`}
            className="btn btn-sm btn-success"
            style={{marginRight: '4px'}}
          >
            <span className="icon plus" /> Write TICKscript
          </Link>
        </div>
        <div className="panel-body">
          <TasksTable
            source={source}
            tasks={rules}
            onDelete={onDelete}
            onChangeRuleStatus={onChangeRuleStatus}
          />
        </div>
      </div>
    </div>
  )
}

<<<<<<< HEAD
const {arrayOf, bool, func, shape} = PropTypes
=======
const PageContents = ({children}) => (
  <div className="page">
    <div className="page-header">
      <div className="page-header__container">
        <div className="page-header__left">
          <h1 className="page-header__title">Manage Tasks</h1>
        </div>
        <div className="page-header__right">
          <QuestionMarkTooltip
            tipID="manage-tasks--tooltip"
            tipContent="<b>Alert Rules</b> generate a TICKscript for<br/>you using our Builder UI.<br/><br/>Not all TICKscripts can be edited<br/>using the Builder."
          />
          <SourceIndicator />
        </div>
      </div>
    </div>
    <FancyScrollbar className="page-contents fancy-scroll--kapacitor">
      <div className="container-fluid">
        <div className="row">
          <div className="col-md-12">{children}</div>
        </div>
      </div>
    </FancyScrollbar>
  </div>
)

const {arrayOf, bool, func, node, shape} = PropTypes
>>>>>>> 32acc3cc

KapacitorRules.propTypes = {
  source: shape(),
  rules: arrayOf(shape()),
  hasKapacitor: bool,
  loading: bool,
  onChangeRuleStatus: func,
  onDelete: func,
}

export default KapacitorRules<|MERGE_RESOLUTION|>--- conflicted
+++ resolved
@@ -91,37 +91,7 @@
   )
 }
 
-<<<<<<< HEAD
 const {arrayOf, bool, func, shape} = PropTypes
-=======
-const PageContents = ({children}) => (
-  <div className="page">
-    <div className="page-header">
-      <div className="page-header__container">
-        <div className="page-header__left">
-          <h1 className="page-header__title">Manage Tasks</h1>
-        </div>
-        <div className="page-header__right">
-          <QuestionMarkTooltip
-            tipID="manage-tasks--tooltip"
-            tipContent="<b>Alert Rules</b> generate a TICKscript for<br/>you using our Builder UI.<br/><br/>Not all TICKscripts can be edited<br/>using the Builder."
-          />
-          <SourceIndicator />
-        </div>
-      </div>
-    </div>
-    <FancyScrollbar className="page-contents fancy-scroll--kapacitor">
-      <div className="container-fluid">
-        <div className="row">
-          <div className="col-md-12">{children}</div>
-        </div>
-      </div>
-    </FancyScrollbar>
-  </div>
-)
-
-const {arrayOf, bool, func, node, shape} = PropTypes
->>>>>>> 32acc3cc
 
 KapacitorRules.propTypes = {
   source: shape(),
