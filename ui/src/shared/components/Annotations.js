import React, {PropTypes, Component} from 'react'
import {connect} from 'react-redux'
import {bindActionCreators} from 'redux'

import Annotation from 'src/shared/components/Annotation'
import NewAnnotation from 'src/shared/components/NewAnnotation'
import * as schema from 'src/shared/schemas'

import {ADDING, TEMP_ANNOTATION} from 'src/shared/annotations/helpers'

import {
  updateAnnotation,
  addingAnnotationSuccess,
  dismissAddingAnnotation,
  mouseEnterTempAnnotation,
  mouseLeaveTempAnnotation,
} from 'src/shared/actions/annotations'
import {getAnnotations} from 'src/shared/annotations/helpers'

class Annotations extends Component {
  state = {
    lastUpdated: null,
  }

  componentDidMount() {
    this.props.annotationsRef(this)
  }

  render() {
    const {lastUpdated} = this.state
    const {
      mode,
      dygraph,
      isTempHovering,
      handleUpdateAnnotation,
      handleDismissAddingAnnotation,
      handleAddingAnnotationSuccess,
      handleMouseEnterTempAnnotation,
      handleMouseLeaveTempAnnotation,
      staticLegendHeight,
    } = this.props

    const annotations = getAnnotations(dygraph, this.props.annotations).filter(
      a => a.id !== TEMP_ANNOTATION.id
    )
    const tempAnnotation = this.props.annotations.find(
      a => a.id === TEMP_ANNOTATION.id
    )

    return (
      <div className="annotations-container">
        {mode === ADDING &&
          tempAnnotation &&
          <NewAnnotation
            dygraph={dygraph}
            tempAnnotation={tempAnnotation}
            onDismissAddingAnnotation={handleDismissAddingAnnotation}
            onAddingAnnotationSuccess={handleAddingAnnotationSuccess}
            onUpdateAnnotation={handleUpdateAnnotation}
            isTempHovering={isTempHovering}
            onMouseEnterTempAnnotation={handleMouseEnterTempAnnotation}
            onMouseLeaveTempAnnotation={handleMouseLeaveTempAnnotation}
            staticLegendHeight={staticLegendHeight}
          />}
        {annotations.map(a =>
          <Annotation
            key={a.id}
            mode={mode}
            annotation={a}
            dygraph={dygraph}
<<<<<<< HEAD
            annotations={annotations}
            onUpdateAnnotation={handleUpdateAnnotation}
            onDeleteAnnotation={handleDeleteAnnotation}
            staticLegendHeight={staticLegendHeight}
          />
        )}
        {annotations.map((a, i) => {
          return a.duration
            ? <AnnotationWindow
                key={i}
                annotation={a}
                dygraph={dygraph}
                staticLegendHeight={staticLegendHeight}
              />
            : null
        })}
=======
            lastUpdated={lastUpdated}
          />
        )}
>>>>>>> 8f98a92c
      </div>
    )
  }
}

const {arrayOf, bool, func, number, shape, string} = PropTypes

Annotations.propTypes = {
  annotations: arrayOf(schema.annotation),
  dygraph: shape({}),
  mode: string,
  isTempHovering: bool,
  annotationsRef: func,
  handleUpdateAnnotation: func.isRequired,
  handleDismissAddingAnnotation: func.isRequired,
  handleAddingAnnotationSuccess: func.isRequired,
  handleMouseEnterTempAnnotation: func.isRequired,
  handleMouseLeaveTempAnnotation: func.isRequired,
  staticLegendHeight: number,
}

const mapStateToProps = ({
  annotations: {annotations, mode, isTempHovering},
}) => ({
  annotations,
  mode: mode || 'NORMAL',
  isTempHovering,
})

const mapDispatchToProps = dispatch => ({
  handleAddingAnnotationSuccess: bindActionCreators(
    addingAnnotationSuccess,
    dispatch
  ),
  handleDismissAddingAnnotation: bindActionCreators(
    dismissAddingAnnotation,
    dispatch
  ),
  handleMouseEnterTempAnnotation: bindActionCreators(
    mouseEnterTempAnnotation,
    dispatch
  ),
  handleMouseLeaveTempAnnotation: bindActionCreators(
    mouseLeaveTempAnnotation,
    dispatch
  ),
  handleUpdateAnnotation: bindActionCreators(updateAnnotation, dispatch),
})

export default connect(mapStateToProps, mapDispatchToProps)(Annotations)<|MERGE_RESOLUTION|>--- conflicted
+++ resolved
@@ -68,28 +68,10 @@
             mode={mode}
             annotation={a}
             dygraph={dygraph}
-<<<<<<< HEAD
-            annotations={annotations}
-            onUpdateAnnotation={handleUpdateAnnotation}
-            onDeleteAnnotation={handleDeleteAnnotation}
             staticLegendHeight={staticLegendHeight}
-          />
-        )}
-        {annotations.map((a, i) => {
-          return a.duration
-            ? <AnnotationWindow
-                key={i}
-                annotation={a}
-                dygraph={dygraph}
-                staticLegendHeight={staticLegendHeight}
-              />
-            : null
-        })}
-=======
             lastUpdated={lastUpdated}
           />
         )}
->>>>>>> 8f98a92c
       </div>
     )
   }
