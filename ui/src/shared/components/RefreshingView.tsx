--- conflicted
+++ resolved
@@ -66,17 +66,14 @@
   }
 
   public render() {
-<<<<<<< HEAD
     const {
       ranges,
       properties,
       manualRefresh,
       timeZone,
       variableAssignments,
+      theme
     } = this.props
-=======
-    const {ranges, properties, manualRefresh, timeZone, theme} = this.props
->>>>>>> 36d99bfb
     const {submitToken} = this.state
 
     return (
@@ -165,11 +162,7 @@
     ranges,
     timeZone,
     variableAssignments,
-<<<<<<< HEAD
-=======
-    variablesStatus: valuesStatus,
     theme,
->>>>>>> 36d99bfb
   }
 }
 
