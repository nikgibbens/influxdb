## v1.5.0.0 [unreleased]

### Features

1.  [#2526](https://github.com/influxdata/chronograf/pull/2526): Add support for RS256/JWKS verification, support for id_token parsing (as in ADFS)
<<<<<<< HEAD
1.  [#3060](https://github.com/influxdata/chronograf/pull/3060): Add ability to set a color palette for Line, Stacked, Step-Plot, and Bar graphs

### UI Improvements

### Bug Fixes

## v1.4.3.0 [unreleased]
=======
1.  [#3080](https://github.com/influxdata/chronograf/pull/3080): Add tabular data visualization option with features
1.  [#3103](https://github.com/influxdata/chronograf/pull/3103): Add ability to clone dashboards

### UI Improvements
>>>>>>> 39156886

1.  [#3088](https://github.com/influxdata/chronograf/pull/3088): New dashboard cells appear at bottom of layout and assume the size of the most common cell
1.  [#3096](https://github.com/influxdata/chronograf/pull/3096): Standardize delete confirmation interactions
1.  [#3096](https://github.com/influxdata/chronograf/pull/3096): Standardize save & cancel interactions

### Bug Fixes

1.  [#2950](https://github.com/influxdata/chronograf/pull/2094): Always save template variables on first edit
1.  [#3101](https://github.com/influxdata/chronograf/pull/3101): Fix template variables not loading

## v1.4.3.0 [2018-3-28]

### Features

1.  [#2973](https://github.com/influxdata/chronograf/pull/2973): Add unsafe SSL to Kapacitor UI configuration
1.  [#3047](https://github.com/influxdata/chronograf/pull/3047): Add server flag to grant SuperAdmin status to users authenticating from a specific Auth0 Organization

### UI Improvements

1.  [#2910](https://github.com/influxdata/chronograf/pull/2910): Redesign system notifications

### Bug Fixes

1.  [#2911](https://github.com/influxdata/chronograf/pull/2911): Fix Heroku OAuth
1.  [#2953](https://github.com/influxdata/chronograf/pull/2953): Fix error reporting in DataExplorer
1.  [#2947](https://github.com/influxdata/chronograf/pull/2947): Fix Okta oauth2 provider support
1.  [#2866](https://github.com/influxdata/chronograf/pull/2866): Change hover text on delete mappings confirmation button to 'Delete'
1.  [#2919](https://github.com/influxdata/chronograf/pull/2919): Automatically add graph type 'line' to any graph missing a type
1.  [#2970](https://github.com/influxdata/chronograf/pull/2970): Fix hanging browser on docker host dashboard
1.  [#3006](https://github.com/influxdata/chronograf/pull/3006): Fix Kapacitor Rules task enabled checkboxes to only toggle exactly as clicked
1.  [#3048](https://github.com/influxdata/chronograf/pull/3048): Prevent Multi-Select Dropdown in InfluxDB Admin Users and Roles tabs from losing selection state
1.  [#3073](https://github.com/influxdata/chronograf/pull/3073): Fix Delete button in All Users admin page
1.  [#3068](https://github.com/influxdata/chronograf/pull/3068): Fix intermittent missing fill from graphs
1.  [#3087](https://github.com/influxdata/chronograf/pull/3087): Exit annotation edit mode when user navigates away from dashboard
1.  [#3079](https://github.com/influxdata/chronograf/pull/3082): Support custom time range in annotations api wrapper
1.  [#3068](https://github.com/influxdata/chronograf/pull/3068): Fix intermittent missing fill from graphs
1.  [#3079](https://github.com/influxdata/chronograf/pull/3082): Support custom time range in annotations api wrapper
1.  [#3087](https://github.com/influxdata/chronograf/pull/3087): Exit annotation edit mode when user navigates away from dashboard
1.  [#3073](https://github.com/influxdata/chronograf/pull/3073): Fix Delete button in All Users admin page

## v1.4.2.3 [2018-03-08]

## v1.4.2.2 [2018-03-07]

### Bug Fixes

1.  [#2859](https://github.com/influxdata/chronograf/pull/2859): Enable Mappings save button when valid
1.  [#2933](https://github.com/influxdata/chronograf/pull/2933): Include url in Kapacitor connection creation requests

## v1.4.2.1 [2018-02-28]

### Features

1.  [#2837](https://github.com/influxdata/chronograf/pull/2837): Prevent execution of queries in cells that are not in view on the dashboard page
1.  [#2829](https://github.com/influxdata/chronograf/pull/2829): Add an optional persistent legend which can toggle series visibility to dashboard cells
1.  [#2846](https://github.com/influxdata/chronograf/pull/2846): Allow user to annotate graphs via UI or API

### UI Improvements

1.  [#2848](https://github.com/influxdata/chronograf/pull/2848): Add ability to set a prefix and suffix on Single Stat and Gauge cell types
1.  [#2831](https://github.com/influxdata/chronograf/pull/2831): Rename 'Create Alerts' page to 'Manage Tasks'; Redesign page to improve clarity of purpose

### Bug Fixes

1.  [#2821](https://github.com/influxdata/chronograf/pull/2821): Save only selected template variable values into dashboards for non csv template variables
1.  [#2842](https://github.com/influxdata/chronograf/pull/2842): Use Generic APIKey for Oauth2 group lookup
1.  [#2850](https://github.com/influxdata/chronograf/pull/2850): Fix bug in which resizing any cell in a dashboard causes a Gauge cell to resize
1.  [#2886](https://github.com/influxdata/chronograf/pull/2886): Don't sort Single Stat & Gauge thresholds when editing threshold values
1.  [#2851](https://github.com/influxdata/chronograf/pull/2851): Maintain y axis labels in dashboard cells
1.  [#2819](https://github.com/influxdata/chronograf/pull/2819): Deprecate --new-sources in CLI

## v1.4.1.3 [2018-02-14]

### Bug Fixes

1.  [#2818](https://github.com/influxdata/chronograf/pull/2818): Allow self-signed certificates for Enterprise InfluxDB Meta nodes

## v1.4.1.2 [2018-02-13]

### Bug Fixes

1.  [9321336](https://github.com/influxdata/chronograf/commit/9321336): Respect basepath when fetching server api routes
1.  [#2812](https://github.com/influxdata/chronograf/pull/2812): Set default tempVar :interval: with data explorer csv download call.
1.  [#2811](https://github.com/influxdata/chronograf/pull/2811): Display series with value of 0 in a cell legend

## v1.4.1.1 [2018-02-12]

### Features

1.  [#2409](https://github.com/influxdata/chronograf/pull/2409): Allow multiple event handlers per rule
1.  [#2709](https://github.com/influxdata/chronograf/pull/2709): Add "send test alert" button to test kapacitor alert configurations
1.  [#2708](https://github.com/influxdata/chronograf/pull/2708): Link to kapacitor config panel from alert rule builder
1.  [#2722](https://github.com/influxdata/chronograf/pull/2722): Add auto refresh widget to hosts list page
1.  [#2784](https://github.com/influxdata/chronograf/pull/2784): Update go from 1.9.3 to 1.9.4
1.  [#2765](https://github.com/influxdata/chronograf/pull/2765): Update to go 1.9.3 and node 6.12.3 for releases
1.  [#2777](https://github.com/influxdata/chronograf/pull/2777): Allow user to delete themselves
1.  [#2703](https://github.com/influxdata/chronograf/pull/2703): Add All Users page, visible only to super admins
1.  [#2781](https://github.com/influxdata/chronograf/pull/2781): Introduce chronoctl binary for user CRUD operations
1.  [#2699](https://github.com/influxdata/chronograf/pull/2699): Introduce Mappings to allow control over new user organization assignments

### UI Improvements

1.  [#2698](https://github.com/influxdata/chronograf/pull/2698): Clarify terminology surrounding InfluxDB & Kapacitor connections
1.  [#2746](https://github.com/influxdata/chronograf/pull/2746): Separate saving TICKscript from exiting editor page
1.  [#2774](https://github.com/influxdata/chronograf/pull/2774): Enable Save (⌘ + Enter) and Cancel (Escape) hotkeys in Cell Editor Overlay
1.  [#2788](https://github.com/influxdata/chronograf/pull/2788): Enable customization of Single Stat "Base Color"

### Bug Fixes

1.  [#2684](https://github.com/influxdata/chronograf/pull/2684): Fix TICKscript Sensu alerts when no group by tags selected
1.  [#2756](https://github.com/influxdata/chronograf/pull/2756): Display 200 most-recent TICKscript log messages; prevent overlapping
1.  [#2757](https://github.com/influxdata/chronograf/pull/2757): Add "TO" to kapacitor SMTP config; improve config update error messages
1.  [#2761](https://github.com/influxdata/chronograf/pull/2761): Remove cli options from sysvinit service file
1.  [#2735](https://github.com/influxdata/chronograf/pull/2735): Remove cli options from systemd service file
1.  [#2788](https://github.com/influxdata/chronograf/pull/2788): Fix disappearance of text in Single Stat graphs during editing
1.  [#2780](https://github.com/influxdata/chronograf/pull/2780): Redirect to Alerts page after saving Alert Rule

## v1.4.0.1 [2018-1-9]

### Features

1.  [#2690](https://github.com/influxdata/chronograf/pull/2690): Add separate CLI flag for canned sources, kapacitors, dashboards, and organizations
1.  [#2672](https://github.com/influxdata/chronograf/pull/2672): Add telegraf interval configuration

### Bug Fixes

1.  [#2689](https://github.com/influxdata/chronograf/pull/2689): Allow insecure (self-signed) certificates for kapacitor and influxdb
1.  [#2664](https://github.com/influxdata/chronograf/pull/2664): Fix positioning of custom time indicator

## v1.4.0.0 [2017-12-22]

### UI Improvements

1.  [#2652](https://github.com/influxdata/chronograf/pull/2652): Add page header with instructional copy when adding initial source for consistency and clearer UX

### Bug Fixes

1.  [#2652](https://github.com/influxdata/chronograf/pull/2652): Make page render successfully when attempting to edit a source
1.  [#2664](https://github.com/influxdata/chronograf/pull/2664): Fix CustomTimeIndicator positioning
1.  [#2687](https://github.com/influxdata/chronograf/pull/2687): Remove series with "no value" from legend

## v1.4.0.0-rc2 [2017-12-21]

### UI Improvements

1.  [#2632](https://github.com/influxdata/chronograf/pull/2632): Tell user which organization they switched into and what role they have whenever they switch, including on Source Page

### Bug Fixes

1.  [#2639](https://github.com/influxdata/chronograf/pull/2639): Prevent SuperAdmin from modifying their own status
1.  [#2632](https://github.com/influxdata/chronograf/pull/2632): Give SuperAdmin DefaultRole when switching to organization where they have no role
1.  [#2642](https://github.com/influxdata/chronograf/pull/2642): Fix DE query config on first run

## v1.4.0.0-rc1 [2017-12-19]

### Features

1.  [#2593](https://github.com/influxdata/chronograf/pull/2593): Add option to use files for dashboards, organizations, data sources, and kapacitors
1.  [#2604](https://github.com/influxdata/chronograf/pull/2604): After chronograf version upgrade, backup database is created in ./backups

### UI Improvements

1.  [#2492](https://github.com/influxdata/chronograf/pull/2492): Cleanup style on login page with multiple OAuth2 providers

### Bug Fixes

1.  [#2502](https://github.com/influxdata/chronograf/pull/2502): Fix stale source data after updating or creating
1.  [#2616](https://github.com/influxdata/chronograf/pull/2616): Fix cell editing so query data choices are kept when updating a cell
1.  [#2612](https://github.com/influxdata/chronograf/pull/2612): Allow days as a valid duration value

## v1.4.0.0-beta2 [2017-12-14]

### UI Improvements

1.  [#2502](https://github.com/influxdata/chronograf/pull/2502): Fix cursor flashing between default and pointer
1.  [#2598](https://github.com/influxdata/chronograf/pull/2598): Allow appendage of a suffix to single stat visualizations
1.  [#2598](https://github.com/influxdata/chronograf/pull/2598): Allow optional colorization of text instead of background on single stat visualizations

### Bug Fixes

1.  [#2528](https://github.com/influxdata/chronograf/pull/2528): Fix template rendering to ignore template if not in query
1.  [#2563](https://github.com/influxdata/chronograf/pull/2563): Fix graph inversion if user input y-axis min greater than max

## v1.4.0.0-beta1 [2017-12-07]

### Features

1.  [#2506](https://github.com/influxdata/chronograf/pull/2506): Add support for multiple organizations, multiple users with role-based access control, and private instances
1.  [#2188](https://github.com/influxdata/chronograf/pull/2188): Add Kapacitor logs to the TICKscript editor
1.  [#2385](https://github.com/influxdata/chronograf/pull/2385): Add time shift feature to DataExplorer and Dashboards
1.  [#2426](https://github.com/influxdata/chronograf/pull/2426): Add auto group by time to Data Explorer
1.  [#2479](https://github.com/influxdata/chronograf/pull/2479): Support authentication for Enterprise Meta Nodes
1.  [#2456](https://github.com/influxdata/chronograf/pull/2456): Add boolean thresholds for kapacitor threshold alerts
1.  [#2460](https://github.com/influxdata/chronograf/pull/2460): Update kapacitor alerts to cast to float before sending to influx
1.  [#2400](https://github.com/influxdata/chronograf/pull/2400): Allow override of generic oauth2 keys for email

### UI Improvements

1.  [#2410](https://github.com/influxdata/chronograf/pull/2410): Introduce customizable Gauge visualization type for dashboard cells
1.  [#2427](https://github.com/influxdata/chronograf/pull/2427): Improve performance of Hosts, Alert History, and TICKscript logging pages when there are many items to display
1.  [#2384](https://github.com/influxdata/chronograf/pull/2384): Add filtering by name to Dashboard index page
1.  [#2477](https://github.com/influxdata/chronograf/pull/2477): Improve performance of hoverline rendering

### Bug Fixes

1.  [#2449](https://github.com/influxdata/chronograf/pull/2449): Fix .jsdep step fails when LDFLAGS is exported
1.  [#2157](https://github.com/influxdata/chronograf/pull/2157): Fix logscale producing console errors when only one point in graph
1.  [#2158](https://github.com/influxdata/chronograf/pull/2158): Fix 'Cannot connect to source' false error flag on Dashboard page
1.  [#2167](https://github.com/influxdata/chronograf/pull/2167): Add fractions of seconds to time field in csv export
1.  [#2087](https://github.com/influxdata/chronograf/pull/2087): Fix Chronograf requiring Telegraf's CPU and system plugins to ensure that all Apps appear on the HOST LIST page.
1.  [#2222](https://github.com/influxdata/chronograf/pull/2222): Fix template variables in dashboard query building.
1.  [#2291](https://github.com/influxdata/chronograf/pull/2291): Fix several kapacitor alert creation panics.
1.  [#2303](https://github.com/influxdata/chronograf/pull/2303): Add shadow-utils to RPM release packages
1.  [#2292](https://github.com/influxdata/chronograf/pull/2292): Source extra command line options from defaults file
1.  [#2327](https://github.com/influxdata/chronograf/pull/2327): After CREATE/DELETE queries, refresh list of databases in Data Explorer
1.  [#2327](https://github.com/influxdata/chronograf/pull/2327): Visualize CREATE/DELETE queries with Table view in Data Explorer
1.  [#2329](https://github.com/influxdata/chronograf/pull/2329): Include tag values alongside measurement name in Data Explorer result tabs
1.  [#2410](https://github.com/influxdata/chronograf/pull/2410): Redesign cell display options panel
1.  [#2386](https://github.com/influxdata/chronograf/pull/2386): Fix queries that include regex, numbers and wildcard
1.  [#2398](https://github.com/influxdata/chronograf/pull/2398): Fix apps on hosts page from parsing tags with null values
1.  [#2408](https://github.com/influxdata/chronograf/pull/2408): Fix updated Dashboard names not updating dashboard list
1.  [#2444](https://github.com/influxdata/chronograf/pull/2444): Fix create dashboard button
1.  [#2416](https://github.com/influxdata/chronograf/pull/2416): Fix default y-axis labels not displaying properly
1.  [#2423](https://github.com/influxdata/chronograf/pull/2423): Gracefully scale Template Variables Manager overlay on smaller displays
1.  [#2426](https://github.com/influxdata/chronograf/pull/2426): Fix Influx Enterprise users from deletion in race condition
1.  [#2467](https://github.com/influxdata/chronograf/pull/2467): Fix oauth2 logout link not having basepath
1.  [#2466](https://github.com/influxdata/chronograf/pull/2466): Fix supplying a role link to sources that do not have a metaURL
1.  [#2477](https://github.com/influxdata/chronograf/pull/2477): Fix hoverline intermittently not rendering
1.  [#2483](https://github.com/influxdata/chronograf/pull/2483): Update MySQL pre-canned dashboard to have query derivative correctly

### Features

1.  [#2188](https://github.com/influxdata/chronograf/pull/2188): Add Kapacitor logs to the TICKscript editor
1.  [#2384](https://github.com/influxdata/chronograf/pull/2384): Add filtering by name to Dashboard index page
1.  [#2385](https://github.com/influxdata/chronograf/pull/2385): Add time shift feature to DataExplorer and Dashboards
1.  [#2400](https://github.com/influxdata/chronograf/pull/2400): Allow override of generic oauth2 keys for email
1.  [#2426](https://github.com/influxdata/chronograf/pull/2426): Add auto group by time to Data Explorer
1.  [#2456](https://github.com/influxdata/chronograf/pull/2456): Add boolean thresholds for kapacitor threshold alerts
1.  [#2460](https://github.com/influxdata/chronograf/pull/2460): Update kapacitor alerts to cast to float before sending to influx
1.  [#2479](https://github.com/influxdata/chronograf/pull/2479): Support authentication for Enterprise Meta Nodes
1.  [#2477](https://github.com/influxdata/chronograf/pull/2477): Improve performance of hoverline rendering

### UI Improvements

## v1.3.10.0 [2017-10-24]

### Bug Fixes

1.  [#2095](https://github.com/influxdata/chronograf/pull/2095): Improve the copy in the retention policy edit page
1.  [#2122](https://github.com/influxdata/chronograf/pull/2122): Fix 'Could not connect to source' bug on source creation with unsafe-ssl
1.  [#2093](https://github.com/influxdata/chronograf/pull/2093): Fix when exporting `SHOW DATABASES` CSV has bad data
1.  [#2098](https://github.com/influxdata/chronograf/pull/2098): Fix not-equal-to highlighting in Kapacitor Rule Builder
1.  [#2130](https://github.com/influxdata/chronograf/pull/2130): Fix undescriptive error messages for database and retention policy creation
1.  [#2135](https://github.com/influxdata/chronograf/pull/2135): Fix drag and drop cancel button when writing data in the data explorer
1.  [#2128](https://github.com/influxdata/chronograf/pull/2128): Fix persistence of "SELECT AS" statements in queries

### Features

1.  [#2083](https://github.com/influxdata/chronograf/pull/2083): Every dashboard can now have its own time range
1.  [#2045](https://github.com/influxdata/chronograf/pull/2045): Add CSV download option in dashboard cells
1.  [#2133](https://github.com/influxdata/chronograf/pull/2133): Implicitly prepend source urls with http://
1.  [#2127](https://github.com/influxdata/chronograf/pull/2127): Add support for graph zooming and point display on the millisecond-level
1.  [#2103](https://github.com/influxdata/chronograf/pull/2103): Add manual refresh button for Dashboard, Data Explorer, and Host Pages

### UI Improvements

1.  [#2111](https://github.com/influxdata/chronograf/pull/2111): Increase size of Cell Editor query tabs to reveal more of their query strings
1.  [#2120](https://github.com/influxdata/chronograf/pull/2120): Improve appearance of Admin Page tabs on smaller screens
1.  [#2119](https://github.com/influxdata/chronograf/pull/2119): Add cancel button to TICKscript editor
1.  [#2104](https://github.com/influxdata/chronograf/pull/2104): Redesign dashboard naming & renaming interaction
1.  [#2104](https://github.com/influxdata/chronograf/pull/2104): Redesign dashboard switching dropdown

## v1.3.9.0 [2017-10-06]

### Bug Fixes

1.  [#2004](https://github.com/influxdata/chronograf/pull/2004): Fix Data Explorer disappearing query templates in dropdown
1.  [#2006](https://github.com/influxdata/chronograf/pull/2006): Fix missing alert for duplicate db name
1.  [#2015](https://github.com/influxdata/chronograf/pull/2015): Chronograf shows real status for windows hosts when metrics are saved in non-default db - thank you, @ar7z1!
1.  [#2019](https://github.com/influxdata/chronograf/pull/2006): Fix false error warning for duplicate kapacitor name
1.  [#2018](https://github.com/influxdata/chronograf/pull/2018): Fix unresponsive display options and query builder in dashboards
1.  [#2004](https://github.com/influxdata/chronograf/pull/2004): Fix DE query templates dropdown disappearance
1.  [#2006](https://github.com/influxdata/chronograf/pull/2006): Fix no alert for duplicate db name
1.  [#2015](https://github.com/influxdata/chronograf/pull/2015): Chronograf shows real status for windows hosts when metrics are saved in non-default db - thank you, @ar7z1!
1.  [#2019](https://github.com/influxdata/chronograf/pull/2006): Fix false error warning for duplicate kapacitor name
1.  [#2018](https://github.com/influxdata/chronograf/pull/2018): Fix unresponsive display options and query builder in dashboards
1.  [#1996](https://github.com/influxdata/chronograf/pull/1996): Able to switch InfluxDB sources on a per graph basis

### Features

1.  [#1885](https://github.com/influxdata/chronograf/pull/1885): Add `fill` options to data explorer and dashboard queries
1.  [#1978](https://github.com/influxdata/chronograf/pull/1978): Support editing kapacitor TICKscript
1.  [#1721](https://github.com/influxdata/chronograf/pull/1721): Introduce the TICKscript editor UI
1.  [#1992](https://github.com/influxdata/chronograf/pull/1992): Add .csv download button to data explorer
1.  [#2082](https://github.com/influxdata/chronograf/pull/2082): Add Data Explorer InfluxQL query and location query synchronization, so queries can be shared via a a URL
1.  [#1996](https://github.com/influxdata/chronograf/pull/1996): Able to switch InfluxDB sources on a per graph basis
1.  [#2041](https://github.com/influxdata/chronograf/pull/2041): Add now() as an option in the Dashboard date picker

### UI Improvements

1.  [#2002](https://github.com/influxdata/chronograf/pull/2002): Require a second click when deleting a dashboard cell
1.  [#2002](https://github.com/influxdata/chronograf/pull/2002): Sort database list in Schema Explorer alphabetically
1.  [#2002](https://github.com/influxdata/chronograf/pull/2002): Improve usability of dashboard cell context menus
1.  [#2002](https://github.com/influxdata/chronograf/pull/2002): Move dashboard cell renaming UI into Cell Editor Overlay
1.  [#2040](https://github.com/influxdata/chronograf/pull/2040): Prevent the legend from overlapping graphs at the bottom of the screen
1.  [#2054](https://github.com/influxdata/chronograf/pull/2054): Add a "Plus" icon to every button with an Add or Create action for clarity and consistency
1.  [#2052](https://github.com/influxdata/chronograf/pull/2052): Make hovering over series smoother
1.  [#2071](https://github.com/influxdata/chronograf/pull/2071): Reduce the number of pixels per cell to one point per 3 pixels
1.  [#2072](https://github.com/influxdata/chronograf/pull/2072): Remove tabs from Data Explorer
1.  [#2057](https://github.com/influxdata/chronograf/pull/2057): Improve appearance of placeholder text in inputs
1.  [#2057](https://github.com/influxdata/chronograf/pull/2057): Add ability to use "Default" values in Source Connection form
1.  [#2069](https://github.com/influxdata/chronograf/pull/2069): Display name & port in SourceIndicator tooltip
1.  [#2078](https://github.com/influxdata/chronograf/pull/2078): Improve UX/UI of Kapacitor Rule Builder to be more intuitive
1.  [#2078](https://github.com/influxdata/chronograf/pull/2078): Rename "Measurements" to "Measurements & Tags" in Query Builder

## v1.3.8.1 [unreleased]

### Bug Fixes

### Features

### UI Improvements

## v1.3.8.0 [2017-09-07]

### Bug Fixes

1.  [#1886](https://github.com/influxdata/chronograf/pull/1886): Fix the limit of 100 alert rules on alert rules page
1.  [#1930](https://github.com/influxdata/chronograf/pull/1930): Fix graphs when y-values are constant
1.  [#1951](https://github.com/influxdata/chronograf/pull/1951): Fix crosshair not being removed when user leaves graph
1.  [#1943](https://github.com/influxdata/chronograf/pull/1943): Fix inability to add kapacitor from source page on fresh install
1.  [#1947](https://github.com/influxdata/chronograf/pull/1947): Fix DataExplorer crashing if a field property is not present in the queryConfig
1.  [#1957](https://github.com/influxdata/chronograf/pull/1957): Fix the max y value of stacked graphs preventing display of the upper bounds of the chart
1.  [#1969](https://github.com/influxdata/chronograf/pull/1969): Fix for delayed selection of template variables using URL query params
1.  [#1982](https://github.com/influxdata/chronograf/pull/1982): Fix return code on meta nodes when raft redirects to leader

### Features

1.  [#1928](https://github.com/influxdata/chronograf/pull/1928): Add prefix, suffix, scale, and other y-axis formatting for cells in dashboards
1.  [#1934](https://github.com/influxdata/chronograf/pull/1934): Update the group by time when zooming in graphs
1.  [#1945](https://github.com/influxdata/chronograf/pull/1945): Add the ability to link directly to presentation mode in dashboards with the `present` boolean query parameter in the URL
1.  [#1969](https://github.com/influxdata/chronograf/pull/1969): Add the ability to select a template variable via a URL parameter

### UI Improvements

1.  [#1933](https://github.com/influxdata/chronograf/pull/1933): Use line-stacked graph type for memory information - thank you, @Joxit!
1.  [#1940](https://github.com/influxdata/chronograf/pull/1940): Improve cell sizes in Admin Database tables
1.  [#1942](https://github.com/influxdata/chronograf/pull/1942): Polish appearance of optional alert parameters in Kapacitor rule builder
1.  [#1944](https://github.com/influxdata/chronograf/pull/1944): Add active state for Status page navbar icon
1.  [#1944](https://github.com/influxdata/chronograf/pull/1944): Improve UX of navigation to a sub-nav item in the navbar
1.  [#1971](https://github.com/influxdata/chronograf/pull/1971): Resolve confusing deadman trigger alert rule UI

## v1.3.7.0 [2017-08-23]

### Features

1.  [#1928](https://github.com/influxdata/chronograf/pull/1928): Add prefix, suffix, scale, and other y-axis formatting

### UI Improvements

## v1.3.7.0

### Bug Fixes

1.  [#1795](https://github.com/influxdata/chronograf/pull/1795): Fix uptime status on Windows hosts running Telegraf
1.  [#1715](https://github.com/influxdata/chronograf/pull/1715): Chronograf now renders on IE11.
1.  [#1870](https://github.com/influxdata/chronograf/pull/1870): Fix console error for placing prop on div
1.  [#1864](https://github.com/influxdata/chronograf/pull/1864): Fix Write Data form upload button and add `onDragExit` handler
1.  [#1891](https://github.com/influxdata/chronograf/pull/1891): Fix Kapacitor config for PagerDuty via the UI
1.  [#1872](https://github.com/influxdata/chronograf/pull/1872): Prevent stats in the legend from wrapping line

### Features

1.  [#1863](https://github.com/influxdata/chronograf/pull/1863): Improve 'new-sources' server flag example by adding 'type' key

### UI Improvements

1.  [#1862](https://github.com/influxdata/chronograf/pull/1862): Show "Add Graph" button on cells with no queries

## v1.3.6.1 [2017-08-14]

**Upgrade Note** This release (1.3.6.1) fixes a possibly data corruption issue with dashboard cells' graph types. If you upgraded to 1.3.6.0 and visited any dashboard, once you have then upgraded to this release (1.3.6.1) you will need to manually reset the graph type for every cell via the cell's caret --> Edit --> Display Options. If you upgraded directly to 1.3.6.1, you should not experience this issue.

## Bug Fixes

1.  [#1795](https://github.com/influxdata/chronograf/pull/1795): Fix uptime status on Windows hosts running Telegraf
1.  [#1715](https://github.com/influxdata/chronograf/pull/1715): Chronograf now renders on IE11.
1.  [#1870](https://github.com/influxdata/chronograf/pull/1870): Fix console error for placing prop on div
1.  [#1864](https://github.com/influxdata/chronograf/pull/1864): Fix Write Data form upload button and add `onDragExit` handler
1.  [#1866](https://github.com/influxdata/chronograf/pull/1866): Fix missing cell type (and consequently single-stat)
1.  [#1891](https://github.com/influxdata/chronograf/pull/1891): Fix Kapacitor config for PagerDuty via the UI
1.  [#1897](https://github.com/influxdata/chronograf/pull/1897): Fix regression from [#1864](https://github.com/influxdata/chronograf/pull/1864) and redesign drag & drop interaction
1.  [#1872](https://github.com/influxdata/chronograf/pull/1872): Prevent stats in the legend from wrapping line
1.  [#1899](https://github.com/influxdata/chronograf/pull/1899): Fix raw query editor in Data Explorer not using selected time
1.  [#1922](https://github.com/influxdata/chronograf/pull/1922): Fix Safari display issues in the Cell Editor display options
1.  [#1715](https://github.com/influxdata/chronograf/pull/1715): Chronograf now renders on IE11.
1.  [#1866](https://github.com/influxdata/chronograf/pull/1866): Fix missing cell type (and consequently single-stat)
1.  [#1866](https://github.com/influxdata/chronograf/pull/1866): Fix data corruption issue with dashboard graph types
    **Note**: If you upgraded to 1.3.6.0 and visited any dashboard, you will need to manually reset the graph type for every cell via the cell's caret -> Edit -> Display Options.
1.  [#1870](https://github.com/influxdata/chronograf/pull/1870): Fix console error for placing prop on div
1.  [#1845](https://github.com/influxdata/chronograf/pull/1845): Fix inaccessible scroll bar in Data Explorer table
1.  [#1866](https://github.com/influxdata/chronograf/pull/1866): Fix non-persistence of dashboard graph types
1.  [#1872](https://github.com/influxdata/chronograf/pull/1872): Prevent stats in the legend from wrapping line

### Features

1.  [#1863](https://github.com/influxdata/chronograf/pull/1863): Improve 'new-sources' server flag example by adding 'type' key
1.  [#1898](https://github.com/influxdata/chronograf/pull/1898): Add an input and validation to custom time range calendar dropdowns
1.  [#1904](https://github.com/influxdata/chronograf/pull/1904): Add support for selecting template variables with URL params
1.  [#1859](https://github.com/influxdata/chronograf/pull/1859): Add y-axis controls to the API for layouts

### UI Improvements

1.  [#1862](https://github.com/influxdata/chronograf/pull/1862): Show "Add Graph" button on cells with no queries

## v1.3.6.1 [2017-08-14]

**Upgrade Note** This release (1.3.6.1) fixes a possibly data corruption issue with dashboard cells' graph types. If you upgraded to 1.3.6.0 and visited any dashboard, once you have then upgraded to this release (1.3.6.1) you will need to manually reset the graph type for every cell via the cell's caret --> Edit --> Display Options. If you upgraded directly to 1.3.6.1, you should not experience this issue.

### Bug Fixes

1.  [#1845](https://github.com/influxdata/chronograf/pull/1845): Fix inaccessible scroll bar in Data Explorer table
1.  [#1866](https://github.com/influxdata/chronograf/pull/1866): Fix non-persistence of dashboard graph types

### Features

1.  [#1859](https://github.com/influxdata/chronograf/pull/1859): Add y-axis controls to the API for layouts

### UI Improvements

1.  [#1846](https://github.com/influxdata/chronograf/pull/1846): Increase screen real estate of Query Maker in the Cell Editor Overlay

## v1.3.6.0 [2017-08-08]

### Bug Fixes

1.  [#1798](https://github.com/influxdata/chronograf/pull/1798): Fix domain not updating in visualizations when changing time range manually
1.  [#1799](https://github.com/influxdata/chronograf/pull/1799): Prevent console error spam from Dygraph's synchronize method when a dashboard has only one graph
1.  [#1813](https://github.com/influxdata/chronograf/pull/1813): Guarantee UUID for each Alert Table key to prevent dropping items when keys overlap
1.  [#1795](https://github.com/influxdata/chronograf/pull/1795): Fix uptime status on Windows hosts running Telegraf
1.  [#1715](https://github.com/influxdata/chronograf/pull/1715): Chronograf now renders properly on IE11.

### Features

1.  [#1744](https://github.com/influxdata/chronograf/pull/1744): Add a few time range shortcuts to the custom time range menu
1.  [#1714](https://github.com/influxdata/chronograf/pull/1714): Add ability to edit a dashboard graph's y-axis bounds
1.  [#1714](https://github.com/influxdata/chronograf/pull/1714): Add ability to edit a dashboard graph's y-axis label
1.  [#1744](https://github.com/influxdata/chronograf/pull/1744): Add a few pre-set time range selections to the custom time range menu-- be sure to add a sensible GROUP BY
1.  [#1744](https://github.com/influxdata/chronograf/pull/1744): Add a few time range shortcuts to the custom time range menu

### UI Improvements

1.  [#1796](https://github.com/influxdata/chronograf/pull/1796): Add spinner write data modal to indicate data is being written
1.  [#1805](https://github.com/influxdata/chronograf/pull/1805): Fix bar graphs overlapping
1.  [#1805](https://github.com/influxdata/chronograf/pull/1805): Assign a series consistent coloring when it appears in multiple cells
1.  [#1800](https://github.com/influxdata/chronograf/pull/1800): Increase size of line protocol manual entry in Data Explorer's Write Data overlay
1.  [#1812](https://github.com/influxdata/chronograf/pull/1812): Improve error message when request for Status Page News Feed fails
1.  [#1858](https://github.com/influxdata/chronograf/pull/1858): Provide affirmative UI choice for 'auto' in DisplayOptions with new toggle-based component

## v1.3.5.0 [2017-07-27]

### Bug Fixes

1.  [#1708](https://github.com/influxdata/chronograf/pull/1708): Fix z-index issue in dashboard cell context menu
1.  [#1752](https://github.com/influxdata/chronograf/pull/1752): Clarify BoltPath server flag help text by making example the default path
1.  [#1703](https://github.com/influxdata/chronograf/pull/1703): Fix cell name cancel not reverting to original name
1.  [#1751](https://github.com/influxdata/chronograf/pull/1751): Fix typo that may have affected PagerDuty node creation in Kapacitor
1.  [#1756](https://github.com/influxdata/chronograf/pull/1756): Prevent 'auto' GROUP BY as option in Kapacitor rule builder when applying a function to a field
1.  [#1773](https://github.com/influxdata/chronograf/pull/1773): Prevent clipped buttons in Rule Builder, Data Explorer, and Configuration pages
1.  [#1776](https://github.com/influxdata/chronograf/pull/1776): Fix JWT for the write path
1.  [#1777](https://github.com/influxdata/chronograf/pull/1777): Disentangle client Kapacitor rule creation from Data Explorer query creation

### Features

1.  [#1717](https://github.com/influxdata/chronograf/pull/1717): View server generated TICKscripts
1.  [#1681](https://github.com/influxdata/chronograf/pull/1681): Add the ability to select Custom Time Ranges in the Hostpages, Data Explorer, and Dashboards
1.  [#1752](https://github.com/influxdata/chronograf/pull/1752): Clarify BoltPath server flag help text by making example the default path
1.  [#1738](https://github.com/influxdata/chronograf/pull/1738): Add shared secret JWT authorization to InfluxDB
1.  [#1724](https://github.com/influxdata/chronograf/pull/1724): Add Pushover alert support
1.  [#1762](https://github.com/influxdata/chronograf/pull/1762): Restore all supported Kapacitor services when creating rules, and add most optional message parameters
1.  [#1681](https://github.com/influxdata/chronograf/pull/1681): Add the ability to select Custom Time Ranges in the Hostpages, Data Explorer, and Dashboards.
1.  [#1717](https://github.com/influxdata/chronograf/pull/1717): View server generated TICKscripts

### UI Improvements

1.  [#1707](https://github.com/influxdata/chronograf/pull/1707): Polish alerts table in status page to wrap text less
1.  [#1770](https://github.com/influxdata/chronograf/pull/1770): Specify that version is for Chronograf on Configuration page
1.  [#1779](https://github.com/influxdata/chronograf/pull/1779): Move custom time range indicator on cells into corner when in presentation mode
1.  [#1779](https://github.com/influxdata/chronograf/pull/1779): Highlight legend "Snip" toggle when active

## v1.3.4.0 [2017-07-10]

### Bug Fixes

1.  [#1612](https://github.com/influxdata/chronograf/pull/1612): Disallow writing to \_internal in the Data Explorer
1.  [#1655](https://github.com/influxdata/chronograf/pull/1655): Add more than one color to Line+Stat graphs
1.  [#1688](https://github.com/influxdata/chronograf/pull/1688): Fix updating Retention Policies in single-node InfluxDB instances
1.  [#1689](https://github.com/influxdata/chronograf/pull/1689): Lock the width of Template Variable dropdown menus to the size of their longest option

### Features

1.  [#1645](https://github.com/influxdata/chronograf/pull/1645): Add Auth0 as a supported OAuth2 provider
1.  [#1660](https://github.com/influxdata/chronograf/pull/1660): Add ability to add custom links to User menu via server CLI or ENV vars
1.  [#1660](https://github.com/influxdata/chronograf/pull/1660): Allow users to configure custom links on startup that will appear under the User menu in the sidebar
1.  [#1674](https://github.com/influxdata/chronograf/pull/1674): Add support for Auth0 organizations
1.  [#1695](https://github.com/influxdata/chronograf/pull/1695): Allow users to configure InfluxDB and Kapacitor sources on startup

### UI Improvements

1.  [#1644](https://github.com/influxdata/chronograf/pull/1644): Redesign Alerts History table on Status Page to have sticky headers
1.  [#1581](https://github.com/influxdata/chronograf/pull/1581): Refresh Template Variable values on Dashboard page load
1.  [#1655](https://github.com/influxdata/chronograf/pull/1655): Display current version of Chronograf at the bottom of Configuration page
1.  [#1655](https://github.com/influxdata/chronograf/pull/1655): Redesign Dashboards table and sort them alphabetically
1.  [#1655](https://github.com/influxdata/chronograf/pull/1655): Bring design of navigation sidebar in line with Branding Documentation

## v1.3.3.3 [2017-06-21]

### Bug Fixes

1.  [1651](https://github.com/influxdata/chronograf/pull/1651): Add back in x and y axes and revert some style changes on Line + Single Stat graphs

## v1.3.3.2 [2017-06-21]

### Bug Fixes

## v1.3.3.3 [2017-06-21]

### Bug Fixes

1.  [1651](https://github.com/influxdata/chronograf/pull/1651): Add back in x and y axes and revert some style changes on Line + Single Stat graphs

## v1.3.3.2 [2017-06-21]

### Bug Fixes

1.  [1650](https://github.com/influxdata/chronograf/pull/1650): Fix broken cpu reporting on hosts page and normalize InfluxQL

## v1.3.3.1 [2017-06-21]

### Bug Fixes

1.  [#1641](https://github.com/influxdata/chronograf/pull/1641): Fix enable / disable being out of sync on Kapacitor Rules Page

### Features

1.  [#1647](https://github.com/influxdata/chronograf/pull/1647): Add file uploader to Data Explorer for write protocol

### UI Improvements

1.  [#1642](https://github.com/influxdata/chronograf/pull/1642): Do not prefix basepath to external link for news feed

## v1.3.3.0 [2017-06-19]

### Bug Fixes

1.  [#1512](https://github.com/influxdata/chronograf/pull/1512): Prevent legend from flowing over window bottom bound
1.  [#1600](https://github.com/influxdata/chronograf/pull/1600): Prevent Kapacitor configurations from having the same name
1.  [#1600](https://github.com/influxdata/chronograf/pull/1600): Limit Kapacitor configuration names to 33 characters to fix display bug
1.  [#1622](https://github.com/influxdata/chronograf/pull/1622): Use function selector grid in Kapacitor rule builder query maker instead of dropdown

### Features

1.  [#1512](https://github.com/influxdata/chronograf/pull/1512): Synchronize vertical crosshair at same time across all graphs in a dashboard
1.  [#1609](https://github.com/influxdata/chronograf/pull/1609): Add automatic GROUP BY (time) functionality to dashboards
1.  [#1608](https://github.com/influxdata/chronograf/pull/1608): Add a Status Page with Recent Alerts bar graph, Recent Alerts table, News Feed, and Getting Started widgets

### UI Improvements

1.  [#1512](https://github.com/influxdata/chronograf/pull/1512): When dashboard time range is changed, reset graphs that are zoomed in
1.  [#1599](https://github.com/influxdata/chronograf/pull/1599): Bar graph option added to dashboard
1.  [#1600](https://github.com/influxdata/chronograf/pull/1600): Redesign source management table to be more intuitive
1.  [#1600](https://github.com/influxdata/chronograf/pull/1600): Redesign Line + Single Stat cells to appear more like a sparkline, and improve legibility
1.  [#1639](https://github.com/influxdata/chronograf/pull/1639): Improve graph synchronization performance

## v1.3.2.1 [2017-06-06]

### Bug Fixes

1.  [#1594](https://github.com/influxdata/chronograf/pull/1594): Restore Line + Single Stat styles

## v1.3.2.0 [2017-06-05]

### Bug Fixes

1.  [#1530](https://github.com/influxdata/chronograf/pull/1530): Update the query config's field ordering to always match the input query
1.  [#1535](https://github.com/influxdata/chronograf/pull/1535): Allow users to add functions to existing Kapacitor rules
1.  [#1564](https://github.com/influxdata/chronograf/pull/1564): Fix logout menu item regression
1.  [#1562](https://github.com/influxdata/chronograf/pull/1562): Fix InfluxQL parsing with multiple tag values for a tag key
1.  [#1582](https://github.com/influxdata/chronograf/pull/1582): Fix load localStorage and warning UX on fresh Chronograf install
1.  [#1584](https://github.com/influxdata/chronograf/pull/1584): Show submenus when the alert notification is present

### Features

1.  [#1537](https://github.com/influxdata/chronograf/pull/1537): Add UI to the Data Explorer for [writing data to InfluxDB](https://docs.influxdata.com/chronograf/latest/guides/transition-web-admin-interface/#writing-data)

### UI Improvements

1.  [#1508](https://github.com/influxdata/chronograf/pull/1508): Make the enter and escape keys perform as expected when renaming dashboards
1.  [#1524](https://github.com/influxdata/chronograf/pull/1524): Improve copy on the Kapacitor configuration page
1.  [#1549](https://github.com/influxdata/chronograf/pull/1549): Reset graph zoom when the user selects a new time range
1.  [#1544](https://github.com/influxdata/chronograf/pull/1544): Upgrade to new version of Influx Theme, and remove excess stylesheets
1.  [#1567](https://github.com/influxdata/chronograf/pull/1567): Replace the user icon with a solid style
1.  [#1561](https://github.com/influxdata/chronograf/pull/1561): Disable query save in cell editor mode if the query does not have a database, measurement, and field
1.  [#1575](https://github.com/influxdata/chronograf/pull/1575): Improve UX of applying functions to fields in the query builder
1.  [#1560](https://github.com/influxdata/chronograf/pull/1560): Apply mean to fields by default

## v1.3.1.0 [2017-05-22]

### Release notes

In versions 1.3.1+, installing a new version of Chronograf automatically clears the localStorage settings.

### Bug Fixes

1.  [#1450](https://github.com/influxdata/chronograf/pull/1450): Fix infinite spinner when `/chronograf` is a [basepath](https://docs.influxdata.com/chronograf/v1.3/administration/configuration/#p-basepath)
1.  [#1472](https://github.com/influxdata/chronograf/pull/1472): Remove the query templates dropdown from dashboard cell editor mode
1.  [#1458](https://github.com/influxdata/chronograf/pull/1458): New versions of Chronograf automatically clear localStorage settings
1.  [#1464](https://github.com/influxdata/chronograf/pull/1464): Fix the backwards sort arrows in table column headers
1.  [#1464](https://github.com/influxdata/chronograf/pull/1464): Fix the loading spinner on graphs
1.  [#1485](https://github.com/influxdata/chronograf/pull/1485): Filter out any template variable values that are empty, whitespace, or duplicates
1.  [#1484](https://github.com/influxdata/chronograf/pull/1484): Allow user to select SingleStat as Visualization Type before adding any queries and continue to be able to click Add Query
1.  [#1349](https://github.com/influxdata/chronograf/pull/1349): Add query for windows uptime
1.  [#1484](https://github.com/influxdata/chronograf/pull/1484): Allow users to click the add query button after selecting singleStat as the [visualization type](https://docs.influxdata.com/chronograf/v1.3/troubleshooting/frequently-asked-questions/#what-visualization-types-does-chronograf-support)
1.  [#1349](https://github.com/influxdata/chronograf/pull/1349): Add a query for windows uptime - thank you, @brianbaker!

### Features

1.  [#1477](https://github.com/influxdata/chronograf/pull/1477): Add log [event handler](https://docs.influxdata.com/chronograf/v1.3/troubleshooting/frequently-asked-questions/#what-kapacitor-event-handlers-are-supported-in-chronograf) - thank you, @mpchadwick!
1.  [#1491](https://github.com/influxdata/chronograf/pull/1491): Update Go (golang) vendoring to dep and committed vendor directory
1.  [#1500](https://github.com/influxdata/chronograf/pull/1500): Add autocomplete functionality to [template variable](https://docs.influxdata.com/chronograf/v1.3/guides/dashboard-template-variables/) dropdowns

### UI Improvements

1.  [#1451](https://github.com/influxdata/chronograf/pull/1451): Refactor scrollbars to support non-webkit browsers
1.  [#1453](https://github.com/influxdata/chronograf/pull/1453): Increase the query builder's default height in cell editor mode and in the data explorer
1.  [#1453](https://github.com/influxdata/chronograf/pull/1453): Give QueryMaker a greater initial height than Visualization
1.  [#1475](https://github.com/influxdata/chronograf/pull/1475): Add ability to toggle visibility of the Template Control Bar
1.  [#1464](https://github.com/influxdata/chronograf/pull/1464): Make the [template variables](https://docs.influxdata.com/chronograf/v1.3/guides/dashboard-template-variables/) manager more space efficient
1.  [#1464](https://github.com/influxdata/chronograf/pull/1464): Add page spinners to pages that did not have them
1.  [#1464](https://github.com/influxdata/chronograf/pull/1464): Denote which source is connected in the sources table
1.  [#1464](https://github.com/influxdata/chronograf/pull/1464): Make the logout button consistent with design
1.  [#1478](https://github.com/influxdata/chronograf/pull/1478): Use milliseconds in the InfluxDB dashboard instead of nanoseconds
1.  [#1498](https://github.com/influxdata/chronograf/pull/1498): Notify users when local settings are cleared

## v1.3.0 [2017-05-09]

### Bug Fixes

1.  [#1364](https://github.com/influxdata/chronograf/pull/1364): Fix the link to home when using the `--basepath` option
1.  [#1370](https://github.com/influxdata/chronograf/pull/1370): Remove the notification to login on the login page
1.  [#1376](https://github.com/influxdata/chronograf/pull/1376): Support queries that perform math on functions
1.  [#1399](https://github.com/influxdata/chronograf/pull/1399): Prevent the creation of blank template variables
1.  [#1406](https://github.com/influxdata/chronograf/pull/1406): Ensure thresholds for Kapacitor Rule Alerts appear on page load
1.  [#1412](https://github.com/influxdata/chronograf/pull/1412): Update the Kapacitor configuration page when the configuration changes
1.  [#1407](https://github.com/influxdata/chronograf/pull/1407): Fix Authentication when using Chronograf with a set `basepath`
1.  [#1417](https://github.com/influxdata/chronograf/pull/1417): Support escaping from presentation mode in Safari
1.  [#1365](https://github.com/influxdata/chronograf/pull/1365): Show red indicator on Hosts Page for an offline host
1.  [#1379](https://github.com/influxdata/chronograf/pull/1379): Re-implement level colors on the alerts page
1.  [#1433](https://github.com/influxdata/chronograf/pull/1433): Fix router bug introduced by upgrading to react-router v3.0
1.  [#1435](https://github.com/influxdata/chronograf/pull/1435): Show legend on Line+Stat visualization type
1.  [#1436](https://github.com/influxdata/chronograf/pull/1436): Prevent queries with `:dashboardTime:` from breaking the query builder

### Features

1.  [#1382](https://github.com/influxdata/chronograf/pull/1382): Add line-protocol proxy for InfluxDB/InfluxEnterprise Cluster data sources
1.  [#1391](https://github.com/influxdata/chronograf/pull/1391): Add `:dashboardTime:` to support cell-specific time ranges on dashboards
1.  [#1201](https://github.com/influxdata/chronograf/pull/1201): Add support for enabling and disabling TICKscripts that were created outside Chronograf
1.  [#1401](https://github.com/influxdata/chronograf/pull/1401): Allow users to delete Kapacitor configurations

### UI Improvements

1.  [#1378](https://github.com/influxdata/chronograf/pull/1378): Save user-provided relative time ranges in cells
1.  [#1373](https://github.com/influxdata/chronograf/pull/1373): Improve how cell legends and options appear on dashboards
1.  [#1385](https://github.com/influxdata/chronograf/pull/1385): Combine the measurements and tags columns in the Data Explorer and implement a new design for applying functions to fields
1.  [#602](https://github.com/influxdata/chronograf/pull/602): Normalize the terminology in Chronograf
1.  [#1392](https://github.com/influxdata/chronograf/pull/1392): Make overlays full-screen
1.  [#1395](https://github.com/influxdata/chronograf/pull/1395):Change the default global time range to past 1 hour
1.  [#1439](https://github.com/influxdata/chronograf/pull/1439): Add Source Indicator icon to the Configuration and Admin pages

## v1.2.0-beta10 [2017-04-28]

### Bug Fixes

1.  [#1337](https://github.com/influxdata/chronograf/pull/1337): Add support for blank hostnames on the Host List page
1.  [#1340](https://github.com/influxdata/chronograf/pull/1340): Fix case where the Explorer and cell editor falsely assumed there was no active query
1.  [#1338](https://github.com/influxdata/chronograf/pull/1338): Require url and name when adding a new source
1.  [#1348](https://github.com/influxdata/chronograf/pull/1348): Fix broken `Add Kapacitor` link on the Alerts page - thank you, @nickysemenza

### Features

1.  [#1154](https://github.com/influxdata/chronograf/issues/1154): Add template variables to Chronograf's customized dashboards
1.  [#1351](https://github.com/influxdata/chronograf/pull/1351): Add a canned dashboard for [phpfpm](https://github.com/influxdata/telegraf/tree/master/plugins/inputs/phpfpm) - thank you, @nickysemenza

### UI Improvements

1.  [#1335](https://github.com/influxdata/chronograf/pull/1335): Improve UX for sanitized Kapacitor event handler settings
1.  [#1342](https://github.com/influxdata/chronograf/pull/1342): Fix DB Management's abrupt database sort; only sort databases after refresh/returning to page
1.  [#1344](https://github.com/influxdata/chronograf/pull/1344): Remove the empty, default Kubernetes dashboard
1.  [#1340](https://github.com/influxdata/chronograf/pull/1340): Automatically switch to table view the query is a meta query

## v1.2.0-beta9 [2017-04-21]

### Bug Fixes

1.  [#1257](https://github.com/influxdata/chronograf/issues/1257): Fix function selection in the query builder
1.  [#1244](https://github.com/influxdata/chronograf/pull/1244): Fix the environment variable name for Google client secret
1.  [#1269](https://github.com/influxdata/chronograf/issues/1269): Add more functionality to the explorer's query generation process
1.  [#1318](https://github.com/influxdata/chronograf/issues/1318): Fix JWT refresh for auth-durations of zero and less than five minutes
1.  [#1332](https://github.com/influxdata/chronograf/pull/1332): Remove table toggle from dashboard visualization
1.  [#1335](https://github.com/influxdata/chronograf/pull/1335): Improve UX for sanitized kapacitor settings

### Features

1.  [#1292](https://github.com/influxdata/chronograf/pull/1292): Introduce Template Variable Manager
1.  [#1232](https://github.com/influxdata/chronograf/pull/1232): Fuse the query builder and raw query editor
1.  [#1265](https://github.com/influxdata/chronograf/pull/1265): Refactor the router to use auth and force /login route when auth expires
1.  [#1286](https://github.com/influxdata/chronograf/pull/1286): Add refreshing JWTs for authentication
1.  [#1316](https://github.com/influxdata/chronograf/pull/1316): Add templates API scoped within a dashboard
1.  [#1311](https://github.com/influxdata/chronograf/pull/1311): Display currently selected values in TVControlBar
1.  [#1315](https://github.com/influxdata/chronograf/pull/1315): Send selected TV values to proxy
1.  [#1302](https://github.com/influxdata/chronograf/pull/1302): Add support for multiple Kapacitors per InfluxDB source

### UI Improvements

1.  [#1259](https://github.com/influxdata/chronograf/pull/1259): Add a default display for empty dashboard
1.  [#1258](https://github.com/influxdata/chronograf/pull/1258): Display Kapacitor alert endpoint options as radio button group
1.  [#1321](https://github.com/influxdata/chronograf/pull/1321): Add yellow color to UI, Query Editor warnings are now appropriately colored

## v1.2.0-beta8 [2017-04-07]

### Bug Fixes

1.  [#1104](https://github.com/influxdata/chronograf/pull/1104): Fix Windows hosts on the host list page
1.  [#1125](https://github.com/influxdata/chronograf/pull/1125): Show cell name when editing dashboard cells
1.  [#1134](https://github.com/influxdata/chronograf/pull/1134): Fix Enterprise Kapacitor authentication
1.  [#1142](https://github.com/influxdata/chronograf/pull/1142): Fix Telegram Kapacitor configuration to display the correct disableNotification setting
1.  [#1124](https://github.com/influxdata/chronograf/pull/1124): Fix broken graph spinner in the explorer and when editing dashboard cells
1.  [#1124](https://github.com/influxdata/chronograf/pull/1124): Fix obscured legends in dashboards
1.  [#1149](https://github.com/influxdata/chronograf/pull/1149): Exit presentation mode on dashboards when using the browser back button
1.  [#1152](https://github.com/influxdata/chronograf/pull/1152): Widen single column results in the explorer
1.  [#1164](https://github.com/influxdata/chronograf/pull/1164): Restore ability to save raw queries to a dashboard cell
1.  [#1115](https://github.com/influxdata/chronograf/pull/1115): Fix `--basepath` issue where content would fail to render under certain circumstances
1.  [#1173](https://github.com/influxdata/chronograf/pull/1173): Actually save emails in Kapacitor alerts
1.  [#1178](https://github.com/influxdata/chronograf/pull/1178): Ensure Safari renders the explorer and CellEditorOverlay correctly
1.  [#1182](https://github.com/influxdata/chronograf/pull/1182): Fix empty tags for non-default retention policies
1.  [#1179](https://github.com/influxdata/chronograf/pull/1179): Render databases without retention policies on the admin page
1.  [#1128](https://github.com/influxdata/chronograf/pull/1128): Fix dashboard cell repositioning 👻
1.  [#1189](https://github.com/influxdata/chronograf/pull/1189): Improve dashboard cell renaming UX
1.  [#1202](https://github.com/influxdata/chronograf/pull/1202): Fix server returning unquoted InfluxQL keyword identifiers (e.g. `mean(count)`)
1.  [#1203](https://github.com/influxdata/chronograf/pull/1203): Fix redirect with authentication in Chronograf for InfluxEnterprise
1.  [#1095](https://github.com/influxdata/chronograf/pull/1095): Restore the logout button
1.  [#1209](https://github.com/influxdata/chronograf/pull/1209): Ask for the HipChat subdomain instead of the entire HipChat URL in the HipChat Kapacitor configuration
1.  [#1223](https://github.com/influxdata/chronograf/pull/1223): Use vhost as Chronograf's proxy to Kapacitor
1.  [#1205](https://github.com/influxdata/chronograf/pull/1205): Allow initial source to be an InfluxEnterprise source

### Features

1.  [#1112](https://github.com/influxdata/chronograf/pull/1112): Add ability to delete a dashboard
1.  [#1120](https://github.com/influxdata/chronograf/pull/1120): Allow admins to update user passwords
1.  [#1129](https://github.com/influxdata/chronograf/pull/1129): Allow InfluxDB and Kapacitor configuration via environment vars or CLI options
1.  [#1130](https://github.com/influxdata/chronograf/pull/1130): Add loading spinner to the alert history page
1.  [#1168](https://github.com/influxdata/chronograf/pull/1168): Expand support for `--basepath` on some load balancers
1.  [#1204](https://github.com/influxdata/chronograf/pull/1204): Add Slack channel per Kapacitor alert rule configuration
1.  [#1119](https://github.com/influxdata/chronograf/pull/1119): Add new auth duration CLI option; add client heartbeat
1.  [#1207](https://github.com/influxdata/chronograf/pull/1207): Add support for custom OAuth2 providers
1.  [#1212](https://github.com/influxdata/chronograf/pull/1212): Add meta query templates and loading animation to the RawQueryEditor
1.  [#1221](https://github.com/influxdata/chronograf/pull/1221): Remove the default query from empty cells on dashboards
1.  [#1101](https://github.com/influxdata/chronograf/pull/1101): Compress InfluxQL responses with gzip

### UI Improvements

1.  [#1132](https://github.com/influxdata/chronograf/pull/1132): Show blue strip next to active tab on the sidebar
1.  [#1135](https://github.com/influxdata/chronograf/pull/1135): Clarify Kapacitor alert configuration for Telegram
1.  [#1137](https://github.com/influxdata/chronograf/pull/1137): Clarify Kapacitor alert configuration for HipChat
1.  [#1136](https://github.com/influxdata/chronograf/pull/1136): Remove series highlighting in line graphs
1.  [#1124](https://github.com/influxdata/chronograf/pull/1124): Polish UI:
    * Polish dashboard cell drag interaction
    * Use Hover-To-Reveal UI pattern in all tables
    * Clarify source Indicator & Graph Tips
    * Improve DB Management page UI
1.  [#1187](https://github.com/influxdata/chronograf/pull/1187): Replace kill query confirmation modal with confirm buttons
1.  [#1185](https://github.com/influxdata/chronograf/pull/1185): Alphabetically sort databases and retention policies on the admin page
1.  [#1199](https://github.com/influxdata/chronograf/pull/1199): Move rename cell functionality to cell dropdown menu
1.  [#1211](https://github.com/influxdata/chronograf/pull/1211): Reverse the positioning of the graph visualization and the query builder on the Data Explorer page
1.  [#1222](https://github.com/influxdata/chronograf/pull/1222): Isolate cell repositioning to just those affected by adding a new cell

## v1.2.0-beta7 [2017-03-28]

### Bug Fixes

1.  [#1008](https://github.com/influxdata/chronograf/issues/1008): Fix unexpected redirection to create sources page when deleting a source
1.  [#1067](https://github.com/influxdata/chronograf/issues/1067): Fix issue creating retention policies
1.  [#1068](https://github.com/influxdata/chronograf/issues/1068): Fix issue deleting databases
1.  [#1078](https://github.com/influxdata/chronograf/issues/1078): Fix cell resizing in dashboards
1.  [#1070](https://github.com/influxdata/chronograf/issues/1070): Save GROUP BY tag(s) clauses on dashboards
1.  [#1086](https://github.com/influxdata/chronograf/issues/1086): Fix validation for deleting databases

### Features

### UI Improvements

1.  [#1092](https://github.com/influxdata/chronograf/pull/1092): Persist and render Dashboard Cell groupby queries

## v1.2.0-beta6 [2017-03-24]

### Bug Fixes

1.  [#1065](https://github.com/influxdata/chronograf/pull/1065): Add functionality to the `save` and `cancel` buttons on editable dashboards
2.  [#1069](https://github.com/influxdata/chronograf/pull/1069): Make graphs on pre-created dashboards un-editable
3.  [#1085](https://github.com/influxdata/chronograf/pull/1085): Make graphs resizable again
4.  [#1087](https://github.com/influxdata/chronograf/pull/1087): Hosts page now displays proper loading, host count, and error messages.

### Features

1.  [#1056](https://github.com/influxdata/chronograf/pull/1056): Add ability to add a dashboard cell
2.  [#1020](https://github.com/influxdata/chronograf/pull/1020): Allow users to edit cell names on dashboards
3.  [#1015](https://github.com/influxdata/chronograf/pull/1015): Add ability to edit a dashboard cell
4.  [#832](https://github.com/influxdata/chronograf/issues/832): Add a database and retention policy management page
5.  [#1035](https://github.com/influxdata/chronograf/pull/1035): Add ability to move and edit queries between raw InfluxQL mode and Query Builder mode

### UI Improvements

## v1.2.0-beta5 [2017-03-10]

### Bug Fixes

1.  [#936](https://github.com/influxdata/chronograf/pull/936): Fix leaking sockets for InfluxQL queries
2.  [#967](https://github.com/influxdata/chronograf/pull/967): Fix flash of empty graph on auto-refresh when no results were previously returned from a query
3.  [#968](https://github.com/influxdata/chronograf/issue/968): Fix wrong database used in dashboards

### Features

1.  [#993](https://github.com/influxdata/chronograf/pull/993): Add Admin page for managing users, roles, and permissions for [OSS InfluxDB](https://github.com/influxdata/influxdb) and InfluxData's [Enterprise](https://docs.influxdata.com/enterprise/v1.2/) product
2.  [#993](https://github.com/influxdata/chronograf/pull/993): Add Query Management features including the ability to view active queries and stop queries

### UI Improvements

1.  [#989](https://github.com/influxdata/chronograf/pull/989) Add a canned dashboard for mesos
2.  [#993](https://github.com/influxdata/chronograf/pull/993): Improve the multi-select dropdown
3.  [#993](https://github.com/influxdata/chronograf/pull/993): Provide better error information to users

## v1.2.0-beta4 [2017-02-24]

### Bug Fixes

1.  [#882](https://github.com/influxdata/chronograf/pull/882): Fix y-axis graph padding
2.  [#907](https://github.com/influxdata/chronograf/pull/907): Fix react-router warning
3.  [#926](https://github.com/influxdata/chronograf/pull/926): Fix Kapacitor RuleGraph display

### Features

1.  [#873](https://github.com/influxdata/chronograf/pull/873): Add [TLS](https://github.com/influxdata/chronograf/blob/master/docs/tls.md) support
2.  [#885](https://github.com/influxdata/chronograf/issues/885): Add presentation mode to the dashboard page
3.  [#891](https://github.com/influxdata/chronograf/issues/891): Make dashboard visualizations draggable
4.  [#892](https://github.com/influxdata/chronograf/issues/891): Make dashboard visualizations resizable
5.  [#893](https://github.com/influxdata/chronograf/issues/893): Persist dashboard visualization position
6.  [#922](https://github.com/influxdata/chronograf/issues/922): Additional OAuth2 support for [Heroku](https://github.com/influxdata/chronograf/blob/master/docs/auth.md#heroku) and [Google](https://github.com/influxdata/chronograf/blob/master/docs/auth.md#google)
7.  [#781](https://github.com/influxdata/chronograf/issues/781): Add global auto-refresh dropdown to all graph dashboards

### UI Improvements

1.  [#905](https://github.com/influxdata/chronograf/pull/905): Make scroll bar thumb element bigger
2.  [#917](https://github.com/influxdata/chronograf/pull/917): Simplify the sidebar
3.  [#920](https://github.com/influxdata/chronograf/pull/920): Display stacked and step plot graph types
4.  [#851](https://github.com/influxdata/chronograf/pull/851): Add configuration for [InfluxEnterprise](https://portal.influxdata.com/) meta nodes
5.  [#916](https://github.com/influxdata/chronograf/pull/916): Dynamically scale font size based on resolution

## v1.2.0-beta3 [2017-02-15]

### Bug Fixes

1.  [#879](https://github.com/influxdata/chronograf/pull/879): Fix several Kapacitor configuration page state bugs: [#875](https://github.com/influxdata/chronograf/issues/875), [#876](https://github.com/influxdata/chronograf/issues/876), [#878](https://github.com/influxdata/chronograf/issues/878)
2.  [#872](https://github.com/influxdata/chronograf/pull/872): Fix incorrect data source response

### Features

1.  [#896](https://github.com/influxdata/chronograf/pull/896) Add more docker stats

## v1.2.0-beta2 [2017-02-10]

### Bug Fixes

1.  [#865](https://github.com/influxdata/chronograf/issues/865): Support for String fields compare Kapacitor rules in Chronograf UI

### Features

1.  [#838](https://github.com/influxdata/chronograf/issues/838): Add [detail node](https://docs.influxdata.com/kapacitor/latest/nodes/alert_node/#details) to Kapacitor alerts
2.  [#847](https://github.com/influxdata/chronograf/issues/847): Enable and disable Kapacitor alerts from the alert manager page
3.  [#853](https://github.com/influxdata/chronograf/issues/853): Update builds to use yarn over npm install
4.  [#860](https://github.com/influxdata/chronograf/issues/860): Add gzip encoding and caching of static assets to server
5.  [#864](https://github.com/influxdata/chronograf/issues/864): Add support to Kapacitor rule alert configuration for:
    * HTTP
    * TCP
    * Exec
    * SMTP
    * Alerta

### UI Improvements

1.  [#822](https://github.com/influxdata/chronograf/issues/822): Simplify and improve the layout of the Data Explorer
    * The Data Explorer's intention and purpose has always been the ad hoc and ephemeral exploration of your schema and data.
      The concept of `Exploration` sessions and `Panels` betrayed this initial intention. The DE turned into a "poor man's"
      dashboarding tool. In turn, this introduced complexity in the code and the UI. In the future if I want to save, manipulate,
      and view multiple visualizations this will be done more efficiently and effectively in our dashboarding solution.

## v1.2.0-beta1 [2017-01-27]

### Bug Fixes

1.  [#788](https://github.com/influxdata/chronograf/pull/788): Fix missing fields in data explorer when using non-default retention policy
2.  [#774](https://github.com/influxdata/chronograf/issues/774): Fix gaps in layouts for hosts

### Features

1.  [#779](https://github.com/influxdata/chronograf/issues/779): Add layout for telegraf's diskio system plugin
2.  [#810](https://github.com/influxdata/chronograf/issues/810): Add layout for telegraf's net system plugin
3.  [#811](https://github.com/influxdata/chronograf/issues/811): Add layout for telegraf's procstat plugin
4.  [#737](https://github.com/influxdata/chronograf/issues/737): Add GUI for OpsGenie kapacitor alert service
5.  [#814](https://github.com/influxdata/chronograf/issues/814): Allows Chronograf to be mounted under any arbitrary URL path using the `--basepath` flag.

## v1.1.0-beta6 [2017-01-13]

### Bug Fixes

1.  [#748](https://github.com/influxdata/chronograf/pull/748): Fix missing kapacitors on source index page
2.  [#755](https://github.com/influxdata/chronograf/pull/755): Fix kapacitor basic auth proxying
3.  [#704](https://github.com/influxdata/chronograf/issues/704): Fix RPM and DEB install script and systemd unit file

### Features

1.  [#660](https://github.com/influxdata/chronograf/issues/660): Add option to accept any certificate from InfluxDB
2.  [#733](https://github.com/influxdata/chronograf/pull/733): Add optional Github organization membership checks to authentication
3.  [#564](https://github.com/influxdata/chronograf/issues/564): Add RabbitMQ pre-canned layout
4.  [#706](https://github.com/influxdata/chronograf/issues/706): Alerts on threshold where value is inside of range
5.  [#707](https://github.com/influxdata/chronograf/issues/707): Alerts on threshold where value is outside of range
6.  [#772](https://github.com/influxdata/chronograf/pull/772): Add X-Chronograf-Version header to all requests

### UI Improvements

1.  [#766](https://github.com/influxdata/chronograf/pull/766): Add click-to-insert functionality to rule message templates

## v1.1.0-beta5 [2017-01-05]

### Bug Fixes

1.  [#693](https://github.com/influxdata/chronograf/issues/693): Fix corrupted MongoDB pre-canned layout
2.  [#714](https://github.com/influxdata/chronograf/issues/714): Relative rules check data in the wrong direction
3.  [#718](https://github.com/influxdata/chronograf/issues/718): Fix bug that stopped apps from displaying

## v1.1.0-beta4 [2016-12-30]

### Features

1.  [#691](https://github.com/influxdata/chronograf/issues/691): Add server-side dashboard API
2.  [#709](https://github.com/influxdata/chronograf/pull/709): Add kapacitor range alerting to API
3.  [#672](https://github.com/influxdata/chronograf/pull/672): Added visual indicator for down hosts
4.  [#612](https://github.com/influxdata/chronograf/issues/612): Add dashboard menu

### Bug Fixes

1.  [679](https://github.com/influxdata/chronograf/issues/679): Fix version display

## v1.1.0-beta3 [2016-12-16]

### Features

1.  [#610](https://github.com/influxdata/chronograf/issues/610): Add ability to edit raw text queries in the Data Explorer

### UI Improvements

1.  [#688](https://github.com/influxdata/chronograf/issues/688): Add ability to visually distinguish queries in the Data Explorer
1.  [#618](https://github.com/influxdata/chronograf/issues/618): Add measurement name and field key to the query tab in the Data Explorer
1.  [#698](https://github.com/influxdata/chronograf/issues/698): Add color differentiation for Kapacitor alert levels
1.  [#698](https://github.com/influxdata/chronograf/issues/698): Clarify an empty Kapacitor configuration on the InfluxDB Sources page
1.  [#676](https://github.com/influxdata/chronograf/issues/676): Streamline the function selector in the Data Explorer

### Bug Fixes

1.  [#652](https://github.com/influxdata/chronograf/issues/652),[#670](https://github.com/influxdata/chronograf/issues/670): Allow text selecting in text box inputs
2.  [#679](https://github.com/influxdata/chronograf/issues/679): Add version information to the nightly builds
3.  [#675](https://github.com/influxdata/chronograf/issues/675): Fix user flow for Kapacitor connect

## v1.1.0-beta2 [2016-12-09]

### Features

1.  [#624](https://github.com/influxdata/chronograf/issues/624): Add time range selection to kapacitor alert rules
1.  Update Go to 1.7.4

### Bug Fixes

1.  [#664](https://github.com/influxdata/chronograf/issues/664): Fix Content-Type of single-page app to always be text/html
1.  [#671](https://github.com/influxdata/chronograf/issues/671): Fix multiple influxdb source freezing page

## v1.1.0-beta1 [2016-12-06]

### Layouts

1.  [#575](https://github.com/influxdata/chronograf/issues/556): Varnish Layout
2.  [#535](https://github.com/influxdata/chronograf/issues/535): Elasticsearch Layout

### Features

1.  [#565](https://github.com/influxdata/chronograf/issues/565) [#246](https://github.com/influxdata/chronograf/issues/246) [#234](https://github.com/influxdata/chronograf/issues/234) [#311](https://github.com/influxdata/chronograf/issues/311) Github Oauth login
2.  [#487](https://github.com/influxdata/chronograf/issues/487): Warn users if they are using a kapacitor instance that is configured to use an influxdb instance that does not match the current source
3.  [#597](https://github.com/influxdata/chronograf/issues/597): Filter host by series tags
4.  [#568](https://github.com/influxdata/chronograf/issues/568): [#569](https://github.com/influxdata/chronograf/issues/569): Add support for multiple y-axis, labels, and ranges
5.  [#605](https://github.com/influxdata/chronograf/issues/605): Singlestat visualization type in host view
6.  [#607](https://github.com/influxdata/chronograf/issues/607): Singlestat and line graph visualization type in host view

### Bug Fixes

1.  [#536](https://github.com/influxdata/chronograf/issues/536) Redirect the user to the kapacitor config screen if they are attempting to view or edit alerts without a configured kapacitor
2.  [#539](https://github.com/influxdata/chronograf/issues/539) Zoom works only on the first graph of a layout
3.  [#494](https://github.com/influxdata/chronograf/issues/494) Layouts should only be displayed when the measurement is present
4.  [#588](https://github.com/influxdata/chronograf/issues/588) Unable to connect to source
5.  [#586](https://github.com/influxdata/chronograf/issues/586) Allow telegraf database in non-default locations
6.  [#542](https://github.com/influxdata/chronograf/issues/542) Graphs in layouts do not show up in the order of the layout definition
7.  [#574](https://github.com/influxdata/chronograf/issues/574): Fix broken graphs on Postgres Layouts by adding aggregates
8.  [#644](https://github.com/influxdata/chronograf/pull/644): Fix bug that stopped apps from displaying
9.  [#510](https://github.com/influxdata/chronograf/issues/510): Fix connect button

## v1.1-alpha [2016-11-14]

### Release Notes

This is the initial alpha release of Chronograf 1.1.<|MERGE_RESOLUTION|>--- conflicted
+++ resolved
@@ -3,7 +3,6 @@
 ### Features
 
 1.  [#2526](https://github.com/influxdata/chronograf/pull/2526): Add support for RS256/JWKS verification, support for id_token parsing (as in ADFS)
-<<<<<<< HEAD
 1.  [#3060](https://github.com/influxdata/chronograf/pull/3060): Add ability to set a color palette for Line, Stacked, Step-Plot, and Bar graphs
 
 ### UI Improvements
@@ -11,12 +10,10 @@
 ### Bug Fixes
 
 ## v1.4.3.0 [unreleased]
-=======
 1.  [#3080](https://github.com/influxdata/chronograf/pull/3080): Add tabular data visualization option with features
 1.  [#3103](https://github.com/influxdata/chronograf/pull/3103): Add ability to clone dashboards
 
 ### UI Improvements
->>>>>>> 39156886
 
 1.  [#3088](https://github.com/influxdata/chronograf/pull/3088): New dashboard cells appear at bottom of layout and assume the size of the most common cell
 1.  [#3096](https://github.com/influxdata/chronograf/pull/3096): Standardize delete confirmation interactions
