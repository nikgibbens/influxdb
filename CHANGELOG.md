## v1.2.0 [unreleased]

### Upcoming Bug Fixes
  1. [#865](https://github.com/influxdata/chronograf/issues/865): Support for String fields compare kapacitor rules in Chronograf UI

### Upcoming Features
  1. [#838](https://github.com/influxdata/chronograf/issues/838): Add detail node to kapacitor alerts
  2. [#853](https://github.com/influxdata/chronograf/issues/853): Updated builds to use yarn over npm install
<<<<<<< HEAD
  3. [#864](https://github.com/influxdata/chronograf/issues/864): Add support to kapacitor rule alert config for:
    - HTTP
    - TCP
    - Exec
    - SMTP
    - Alerta
=======
  3. [#860](https://github.com/influxdata/chronograf/issues/860): Add gzip encoding and caching of static assets to server
>>>>>>> b794ade8

### Upcoming UI Improvements
  1. [#822](https://github.com/influxdata/chronograf/issues/822): Simplify and improve layout of the Data Explorer
    - The Data Explorer's intention and purpose has always been the ad hoc and ephemeral   exploration of your schema and data.
      The concept of `Exploration` sessions and `Panels` betrayed this initial intention. The DE turned into a "poor man's"
      dashboarding tool. In turn, this introduced complexity in the code and the UI.  In the future if I want to save, manipulate,
      and view multiple visualizations this will be done more efficiently and effectively in our dashboarding solution.

## v1.2.0-beta1 [2017-01-27]

### Bug Fixes
  1. [#788](https://github.com/influxdata/chronograf/pull/788): Fix missing fields in data explorer when using non-default retention policy
  2. [#774](https://github.com/influxdata/chronograf/issues/774): Fix gaps in layouts for hosts

### Features
  1. [#779](https://github.com/influxdata/chronograf/issues/779): Add layout for telegraf's diskio system plugin
  2. [#810](https://github.com/influxdata/chronograf/issues/810): Add layout for telegraf's net system plugin
  3. [#811](https://github.com/influxdata/chronograf/issues/811): Add layout for telegraf's procstat plugin
  4. [#737](https://github.com/influxdata/chronograf/issues/737): Add GUI for OpsGenie kapacitor alert service
  5. [#814](https://github.com/influxdata/chronograf/issues/814): Allows Chronograf to be mounted under any arbitrary URL path using the `--basepath` flag.

## v1.1.0-beta6 [2017-01-13]
### Bug Fixes
  1. [#748](https://github.com/influxdata/chronograf/pull/748): Fix missing kapacitors on source index page
  2. [#755](https://github.com/influxdata/chronograf/pull/755): Fix kapacitor basic auth proxying
  3. [#704](https://github.com/influxdata/chronograf/issues/704): Fix RPM and DEB install script and systemd unit file

### Features
  1. [#660](https://github.com/influxdata/chronograf/issues/660): Add option to accept any certificate from InfluxDB
  2. [#733](https://github.com/influxdata/chronograf/pull/733): Add optional Github organization membership checks to authentication
  3. [#564](https://github.com/influxdata/chronograf/issues/564): Add RabbitMQ pre-canned layout
  4. [#706](https://github.com/influxdata/chronograf/issues/706): Alerts on threshold where value is inside of range
  5. [#707](https://github.com/influxdata/chronograf/issues/707): Alerts on threshold where value is outside of range
  6. [#772](https://github.com/influxdata/chronograf/pull/772): Add X-Chronograf-Version header to all requests

### UI Improvements
  1. [#766](https://github.com/influxdata/chronograf/pull/766): Add click-to-insert functionality to rule message templates

## v1.1.0-beta5 [2017-01-05]

### Bug Fixes
  1. [#693](https://github.com/influxdata/chronograf/issues/693): Fix corrupted MongoDB pre-canned layout
  2. [#714](https://github.com/influxdata/chronograf/issues/714): Relative rules check data in the wrong direction
  3. [#718](https://github.com/influxdata/chronograf/issues/718): Fix bug that stopped apps from displaying

## v1.1.0-beta4 [2016-12-30]

### Features
  1. [#691](https://github.com/influxdata/chronograf/issues/691): Add server-side dashboard API
  2. [#709](https://github.com/influxdata/chronograf/pull/709): Add kapacitor range alerting to API
  3. [#672](https://github.com/influxdata/chronograf/pull/672): Added visual indicator for down hosts
  4. [#612](https://github.com/influxdata/chronograf/issues/612): Add dashboard menu

### Bug Fixes
  1. [679](https://github.com/influxdata/chronograf/issues/679): Fix version display

## v1.1.0-beta3 [2016-12-16]

### Features
  1. [#610](https://github.com/influxdata/chronograf/issues/610): Add ability to edit raw text queries in the Data Explorer

### UI Improvements
  1. [#688](https://github.com/influxdata/chronograf/issues/688): Add ability to visually distinguish queries in the Data Explorer
  1. [#618](https://github.com/influxdata/chronograf/issues/618): Add measurement name and field key to the query tab in the Data Explorer
  1. [#698](https://github.com/influxdata/chronograf/issues/698): Add color differentiation for Kapacitor alert levels
  1. [#698](https://github.com/influxdata/chronograf/issues/698): Clarify an empty Kapacitor configuration on the InfluxDB Sources page
  1. [#676](https://github.com/influxdata/chronograf/issues/676): Streamline the function selector in the Data Explorer

### Bug Fixes
  1. [#652](https://github.com/influxdata/chronograf/issues/652),[#670](https://github.com/influxdata/chronograf/issues/670): Allow text selecting in text box inputs
  2. [#679](https://github.com/influxdata/chronograf/issues/679): Add version information to the nightly builds
  3. [#675](https://github.com/influxdata/chronograf/issues/675): Fix user flow for Kapacitor connect

## v1.1.0-beta2 [2016-12-09]

### Features
  1. [#624](https://github.com/influxdata/chronograf/issues/624): Add time range selection to kapacitor alert rules
  1. Update Go to 1.7.4

### Bug Fixes
  1. [#664](https://github.com/influxdata/chronograf/issues/664): Fix Content-Type of single-page app to always be text/html
  1. [#671](https://github.com/influxdata/chronograf/issues/671): Fix multiple influxdb source freezing page

## v1.1.0-beta1 [2016-12-06]
### Layouts
  1. [#575](https://github.com/influxdata/chronograf/issues/556): Varnish Layout
  2. [#535](https://github.com/influxdata/chronograf/issues/535): Elasticsearch Layout

### Features
  1. [#565](https://github.com/influxdata/chronograf/issues/565) [#246](https://github.com/influxdata/chronograf/issues/246) [#234](https://github.com/influxdata/chronograf/issues/234) [#311](https://github.com/influxdata/chronograf/issues/311) Github Oauth login
  2. [#487](https://github.com/influxdata/chronograf/issues/487): Warn users if they are using a kapacitor instance that is configured to use an influxdb instance that does not match the current source
  3. [#597](https://github.com/influxdata/chronograf/issues/597): Filter host by series tags
  4. [#568](https://github.com/influxdata/chronograf/issues/568): [#569](https://github.com/influxdata/chronograf/issues/569): Add support for multiple y-axis, labels, and ranges
  5. [#605](https://github.com/influxdata/chronograf/issues/605): Singlestat visualization type in host view
  5. [#607](https://github.com/influxdata/chronograf/issues/607): Singlestat and line graph visualization type in host view

### Bug Fixes
  1. [#536](https://github.com/influxdata/chronograf/issues/536) Redirect the user to the kapacitor config screen if they are attempting to view or edit alerts without a configured kapacitor
  2. [#539](https://github.com/influxdata/chronograf/issues/539) Zoom works only on the first graph of a layout
  3. [#494](https://github.com/influxdata/chronograf/issues/494) Layouts should only be displayed when the measurement is present
  4. [#588](https://github.com/influxdata/chronograf/issues/588) Unable to connect to source
  5. [#586](https://github.com/influxdata/chronograf/issues/586) Allow telegraf database in non-default locations
  6. [#542](https://github.com/influxdata/chronograf/issues/542) Graphs in layouts do not show up in the order of the layout definition
  7. [#574](https://github.com/influxdata/chronograf/issues/574): Fix broken graphs on Postgres Layouts by adding aggregates
  8. [#644](https://github.com/influxdata/chronograf/pull/644): Fix bug that stopped apps from displaying
  9. [#510](https://github.com/influxdata/chronograf/issues/510): Fix connect button

## v1.1-alpha [2016-11-14]

### Release Notes

This is the initial alpha release of Chronograf 1.1.<|MERGE_RESOLUTION|>--- conflicted
+++ resolved
@@ -6,16 +6,13 @@
 ### Upcoming Features
   1. [#838](https://github.com/influxdata/chronograf/issues/838): Add detail node to kapacitor alerts
   2. [#853](https://github.com/influxdata/chronograf/issues/853): Updated builds to use yarn over npm install
-<<<<<<< HEAD
-  3. [#864](https://github.com/influxdata/chronograf/issues/864): Add support to kapacitor rule alert config for:
+  3. [#860](https://github.com/influxdata/chronograf/issues/860): Add gzip encoding and caching of static assets to server
+  4. [#864](https://github.com/influxdata/chronograf/issues/864): Add support to kapacitor rule alert config for:
     - HTTP
     - TCP
     - Exec
     - SMTP
     - Alerta
-=======
-  3. [#860](https://github.com/influxdata/chronograf/issues/860): Add gzip encoding and caching of static assets to server
->>>>>>> b794ade8
 
 ### Upcoming UI Improvements
   1. [#822](https://github.com/influxdata/chronograf/issues/822): Simplify and improve layout of the Data Explorer
